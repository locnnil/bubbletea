// Package tea provides a framework for building rich terminal user interfaces
// based on the paradigms of The Elm Architecture. It's well-suited for simple
// and complex terminal applications, either inline, full-window, or a mix of
// both. It's been battle-tested in several large projects and is
// production-ready.
//
// A tutorial is available at https://github.com/charmbracelet/bubbletea/tree/master/tutorials
//
// Example programs can be found at https://github.com/charmbracelet/bubbletea/tree/master/examples
package tea

import (
	"context"
	"errors"
	"fmt"
	"io"
	"os"
	"os/signal"
	"runtime/debug"
	"strings"
	"sync"
	"sync/atomic"
	"syscall"
	"time"

	"github.com/charmbracelet/lipgloss"
	"github.com/charmbracelet/x/input"
	"github.com/charmbracelet/x/term"
	"github.com/lucasb-eyer/go-colorful"
	"golang.org/x/sync/errgroup"
)

// ErrProgramKilled is returned by [Program.Run] when the program got killed.
var ErrProgramKilled = errors.New("program was killed")

// Msg contain data from the result of a IO operation. Msgs trigger the update
// function and, henceforth, the UI.
type Msg = input.Event

// Model contains the program's state as well as its core functions.
type Model interface {
	// Init is the first function that will be called. It returns an optional
	// initial command. To not perform an initial command return nil.
	Init(ctx Context) (Model, Cmd)

	// Update is called when a message is received. Use it to inspect messages
	// and, in response, update the model and/or send a command.
	Update(ctx Context, msg Msg) (Model, Cmd)

	// View renders the program's UI, which is just a string. The view is
	// rendered after every Update.
	View(ctx Context) string
}

// Cmd is an IO operation that returns a message when it's complete. If it's
// nil it's considered a no-op. Use it for things like HTTP requests, timers,
// saving and loading from disk, and so on.
//
// Note that there's almost never a reason to use a command to send a message
// to another part of your program. That can almost always be done in the
// update function.
type Cmd func() Msg

type inputType int

const (
	defaultInput inputType = iota
	ttyInput
	customInput
)

// String implements the stringer interface for [inputType]. It is inteded to
// be used in testing.
func (i inputType) String() string {
	return [...]string{
		"default input",
		"tty input",
		"custom input",
	}[i]
}

// Options to customize the program during its initialization. These are
// generally set with ProgramOptions.
//
// The options here are treated as bits.
type startupOptions int16

func (s startupOptions) has(option startupOptions) bool {
	return s&option != 0
}

const (
	withAltScreen startupOptions = 1 << iota
	withMouseCellMotion
	withMouseAllMotion
	withANSICompressor
	withoutSignalHandler
	// Catching panics is incredibly useful for restoring the terminal to a
	// usable state after a panic occurs. When this is set, Bubble Tea will
	// recover from panics, print the stack trace, and disable raw mode. This
	// feature is on by default.
	withoutCatchPanics
	withoutBracketedPaste
)

// channelHandlers manages the series of channels returned by various processes.
// It allows us to wait for those processes to terminate before exiting the
// program.
type channelHandlers []chan struct{}

// Adds a channel to the list of handlers. We wait for all handlers to terminate
// gracefully on shutdown.
func (h *channelHandlers) add(ch chan struct{}) {
	*h = append(*h, ch)
}

// shutdown waits for all handlers to terminate.
func (h channelHandlers) shutdown() {
	var wg sync.WaitGroup
	for _, ch := range h {
		wg.Add(1)
		go func(ch chan struct{}) {
			<-ch
			wg.Done()
		}(ch)
	}
	wg.Wait()
}

// Program is a terminal user interface.
type Program struct {
	initialModel Model

	// Configuration options that will set as the program is initializing,
	// treated as bits. These options can be set via various ProgramOptions.
	startupOptions startupOptions

	// startupTitle is the title that will be set on the terminal when the
	// program starts.
	startupTitle string

	inputType inputType

	ctx    *teaContext
	cancel context.CancelFunc

	msgs     chan Msg
	errs     chan error
	finished chan struct{}

	// where to send output, this will usually be os.Stdout.
	output io.Writer
	// ttyOutput is null if output is not a TTY.
	ttyOutput           term.File
	previousOutputState *term.State
	renderer            renderer

	// where to read inputs from, this will usually be os.Stdin.
	input io.Reader
	// ttyInput is null if input is not a TTY.
	ttyInput              term.File
	previousTtyInputState *term.State
	readLoopDone          chan struct{}

	// input look driver
	inputReader *input.Driver

	// environ is the environment variables that will be used in the program.
	// it's of a []string because that's the format of environ(7), it allows
	// for duplicates, and that's what os.Environ() and others return.
	environ []string

	// was the altscreen active before releasing the terminal?
	altScreenWasActive bool
	ignoreSignals      uint32

	bpWasActive bool // was the bracketed paste mode active before releasing the terminal?

	filter func(Model, Msg) Msg

	// fps is the frames per second we should set on the renderer, if
	// applicable,
	fps int
}

// Quit is a special command that tells the Bubble Tea program to exit.
func Quit() Msg {
	return QuitMsg{}
}

// QuitMsg signals that the program should quit. You can send a QuitMsg with
// Quit.
type QuitMsg struct{}

// Suspend is a special command that tells the Bubble Tea program to suspend.
func Suspend() Msg {
	return SuspendMsg{}
}

// SuspendMsg signals the program should suspend.
// This usually happens when ctrl+z is pressed on common programs, but since
// bubbletea puts the terminal in raw mode, we need to handle it in a
// per-program basis.
// You can send this message with Suspend.
type SuspendMsg struct{}

// ResumeMsg can be listen to to do something once a program is resumed back
// from a suspend state.
type ResumeMsg struct{}

// NewProgram creates a new Program.
func NewProgram(model Model, opts ...ProgramOption) *Program {
	p := &Program{
		initialModel: model,
		msgs:         make(chan Msg),
	}

	// Apply all options to the program.
	for _, opt := range opts {
		opt(p)
	}

	// A context can be provided with a ProgramOption, but if none was provided
	// we'll use the default background context.
	if p.ctx == nil {
		p.ctx = newContext(context.Background())
	}
	// Initialize context and teardown channel.
	p.ctx.Context, p.cancel = context.WithCancel(p.ctx)

	// if no output was set, set it to stdout
	if p.output == nil {
		p.output = os.Stdout
	}

	return p
}

func (p *Program) handleSignals() chan struct{} {
	ch := make(chan struct{})

	// Listen for SIGINT and SIGTERM.
	//
	// In most cases ^C will not send an interrupt because the terminal will be
	// in raw mode and ^C will be captured as a keystroke and sent along to
	// Program.Update as a KeyMsg. When input is not a TTY, however, ^C will be
	// caught here.
	//
	// SIGTERM is sent by unix utilities (like kill) to terminate a process.
	go func() {
		sig := make(chan os.Signal, 1)
		signal.Notify(sig, syscall.SIGINT, syscall.SIGTERM)
		defer func() {
			signal.Stop(sig)
			close(ch)
		}()

		for {
			select {
			case <-p.ctx.Done():
				return

			case <-sig:
				if atomic.LoadUint32(&p.ignoreSignals) == 0 {
					p.msgs <- QuitMsg{}
					return
				}
			}
		}
	}()

	return ch
}

// handleResize handles terminal resize events.
func (p *Program) handleResize() chan struct{} {
	ch := make(chan struct{})

	if p.ttyOutput != nil {
		// Get the initial terminal size and send it to the program.
		go p.checkResize()

		// Listen for window resizes.
		go p.listenForResize(ch)
	} else {
		close(ch)
	}

	return ch
}

// handleCommands runs commands in a goroutine and sends the result to the
// program's message channel.
func (p *Program) handleCommands(cmds chan Cmd) chan struct{} {
	ch := make(chan struct{})

	go func() {
		defer close(ch)

		for {
			select {
			case <-p.ctx.Done():
				return

			case cmd := <-cmds:
				if cmd == nil {
					continue
				}

				// Don't wait on these goroutines, otherwise the shutdown
				// latency would get too large as a Cmd can run for some time
				// (e.g. tick commands that sleep for half a second). It's not
				// possible to cancel them so we'll have to leak the goroutine
				// until Cmd returns.
				go func() {
					msg := cmd() // this can be long.
					p.Send(msg)
				}()
			}
		}
	}()

	return ch
}

func (p *Program) disableMouse() {
	p.renderer.disableMouseCellMotion()
	p.renderer.disableMouseAllMotion()
	p.renderer.disableMouseSGRMode()
}

// eventLoop is the central message loop. It receives and handles the default
// Bubble Tea messages, update the model and triggers redraws.
func (p *Program) eventLoop(model Model, cmds chan Cmd) (Model, error) {
	for {
		select {
		case <-p.ctx.Done():
			return model, nil

		case err := <-p.errs:
			return model, err

		case msg := <-p.msgs:
			// Filter messages.
			if p.filter != nil {
				msg = p.filter(model, msg)
			}
			if msg == nil {
				continue
			}

			// Handle special internal messages.
			switch msg := msg.(type) {
			case QuitMsg:
				return model, nil

			case WindowSizeMsg:
				p.ctx.SetValue(ContextKeyWindowSize, msg)

			case KittyKeyboardMsg:
				p.ctx.SetValue(ContextKeyKittyFlags, int(msg))

			case BackgroundColorMsg:
				p.handleContextMessages(msg)

			case SuspendMsg:
				if suspendSupported {
					p.suspend()
				}

			case clearScreenMsg:
				p.renderer.clearScreen()

			case enterAltScreenMsg:
				p.renderer.enterAltScreen()

			case exitAltScreenMsg:
				p.renderer.exitAltScreen()

			case enableMouseCellMotionMsg, enableMouseAllMotionMsg:
				switch msg.(type) {
				case enableMouseCellMotionMsg:
					p.renderer.enableMouseCellMotion()
				case enableMouseAllMotionMsg:
					p.renderer.enableMouseAllMotion()
				}
				// mouse mode (1006) is a no-op if the terminal doesn't support it.
				p.renderer.enableMouseSGRMode()

			case disableMouseMsg:
				p.disableMouse()

			case showCursorMsg:
				p.renderer.showCursor()

			case hideCursorMsg:
				p.renderer.hideCursor()

			case enableBracketedPasteMsg:
				p.renderer.enableBracketedPaste()

			case disableBracketedPasteMsg:
				p.renderer.disableBracketedPaste()

			case requestBackgroundColorMsg:
				p.renderer.requestBackgroundColor()

			case execMsg:
				// NB: this blocks.
				p.exec(msg.cmd, msg.fn)

			case BatchMsg:
				for _, cmd := range msg {
					cmds <- cmd
				}
				continue

			case sequenceMsg:
				go func() {
					// Execute commands one at a time, in order.
					for _, cmd := range msg {
						if cmd == nil {
							continue
						}

						msg := cmd()
						if batchMsg, ok := msg.(BatchMsg); ok {
							g, _ := errgroup.WithContext(p.ctx)
							for _, cmd := range batchMsg {
								cmd := cmd
								g.Go(func() error {
									p.Send(cmd())
									return nil
								})
							}

							//nolint:errcheck
							g.Wait() // wait for all commands from batch msg to finish
							continue
						}

						p.Send(msg)
					}
				}()

			case setWindowTitleMsg:
				p.SetWindowTitle(string(msg))

			case windowSizeMsg:
				go p.checkResize()

			case WindowSizeMsg:
				if r, ok := p.renderer.(*screenRenderer); ok {
					r.resize(msg.Width, msg.Height)
				}

			case repaintMsg:
				p.renderer.repaint()

			case printLineMessage:
				lines := strings.Split(msg.messageBody, "\n")
				switch r := p.renderer.(type) {
				case *screenRenderer:
					if !r.altScreen() {
						r.screen.InsertAbove(lines...)
					}
				case *standardRenderer:
					if !r.altScreenActive {
						r.mtx.Lock()
						r.queuedMessageLines = append(r.queuedMessageLines, lines...)
						r.repaint()
						r.mtx.Unlock()
					}
				}
			}

			// Process internal messages for the renderer.
			if r, ok := p.renderer.(*standardRenderer); ok {
				r.handleMessages(msg)
			}

			var cmd Cmd
			model, cmd = model.Update(p.ctx, msg) // run update
			cmds <- cmd                           // process command (if any)
			p.renderer.write(model.View(p.ctx))   // send view to renderer
		}
	}
}

func (p *Program) handleContextMessages(msg Msg) {
	switch msg := msg.(type) {
	case BackgroundColorMsg:
		p.ctx.SetValue(ContextKeyBackgroundColor, msg.Color)
		col, ok := colorful.MakeColor(msg.Color)
		if ok {
			_, _, l := col.Hsl()
			p.ctx.hasLightBg = l > 0.5
		}
	case KittyKeyboardMsg:
		p.ctx.SetValue(ContextKeyKittyFlags, int(msg))
	}
}

// Run initializes the program and runs its event loops, blocking until it gets
// terminated by either [Program.Quit], [Program.Kill], or its signal handler.
// Returns the final model.
func (p *Program) Run() (Model, error) {
	handlers := channelHandlers{}
	cmds := make(chan Cmd)
	p.errs = make(chan error)
	p.finished = make(chan struct{}, 1)

	// Detect color profile.
	p.ctx.profile = lipgloss.DetectColorProfile(p.output, p.environ)

	defer p.cancel()

	switch p.inputType {
	case defaultInput:
		p.input = os.Stdin

		// The user has not set a custom input, so we need to check whether or
		// not standard input is a terminal. If it's not, we open a new TTY for
		// input. This will allow things to "just work" in cases where data was
		// piped in or redirected to the application.
		//
		// To disable input entirely pass nil to the [WithInput] program option.
		f, isFile := p.input.(term.File)
		if !isFile {
			break
		}
		if term.IsTerminal(f.Fd()) {
			break
		}

		f, err := openInputTTY()
		if err != nil {
			return p.initialModel, err
		}
		defer f.Close() //nolint:errcheck
		p.input = f

	case ttyInput:
		// Open a new TTY, by request
		f, err := openInputTTY()
		if err != nil {
			return p.initialModel, err
		}
		defer f.Close() //nolint:errcheck
		p.input = f

	case customInput:
		// (There is nothing extra to do.)
	}

	// Handle signals.
	if !p.startupOptions.has(withoutSignalHandler) {
		handlers.add(p.handleSignals())
	}

	// Recover from panics.
	if !p.startupOptions.has(withoutCatchPanics) {
		defer func() {
			if r := recover(); r != nil {
				p.shutdown(true)
				fmt.Printf("Caught panic:\n\n%s\n\nRestoring terminal...\n\n", r)
				debug.PrintStack()
				return
			}
		}()
	}

	// Check if output is a TTY before entering raw mode, hiding the cursor and
	// so on.
	if err := p.initTerminal(); err != nil {
		return p.initialModel, err
	}

	// If no renderer is set use the standard one.
	if p.renderer == nil {
		var w, h int
		if p.ttyOutput != nil {
			w, h, _ = term.GetSize(p.ttyOutput.Fd())
		}
		p.renderer = newScreenRenderer(p.output, w, h, p.fps)
		// p.renderer = newRenderer(p.output, p.startupOptions.has(withANSICompressor), p.fps)
	}

	// Start the renderer.
	p.renderer.start()

	p.renderer.hideCursor()

	// Honor program startup options.
	if p.startupTitle != "" {
		p.renderer.setWindowTitle(p.startupTitle)
	}
	if p.startupOptions&withAltScreen != 0 {
		p.renderer.enterAltScreen()
	}
	if p.startupOptions&withoutBracketedPaste == 0 {
		p.renderer.enableBracketedPaste()
	}
	if p.startupOptions&withMouseCellMotion != 0 {
		p.renderer.enableMouseCellMotion()
		p.renderer.enableMouseSGRMode()
	} else if p.startupOptions&withMouseAllMotion != 0 {
		p.renderer.enableMouseAllMotion()
		p.renderer.enableMouseSGRMode()
	}

<<<<<<< HEAD
	// Start the renderer.
	p.renderer.start()

	// Subscribe to user input.
=======
	// Initialize the program.
>>>>>>> 77785f95
	model := p.initialModel
	if p.input != nil {
		if err := p.initInputReader(); err != nil {
			return model, err
		}
	}

	// Query terminal capabilities.
	p.renderer.requestBackgroundColor()
	p.renderer.requestKittyKeyboard()
	p.renderer.requestDeviceAttributes()

	// XXX: Here, we wait for a short period of time to receive terminal
	// capabilities we care about before starting the event loop. This is
	// necessary because we need to know the background color before rendering
	// the first view.
	// We always send a DA1 request last to detect whether the terminal
	// supports capabilities sent before it.
	// Receiving a DA1 before the other capabilities simply means the terminal
	// doesn't support them.
	// In case the terminal doesn't support DA1, which is unlikely, we'll wait
	// for 2 seconds before continuing to the event loop.
	const defaultWaitTime = 2 * time.Second
	msgs := make([]Msg, 0)
EVENTS:
	for {
		select {
		case msg := <-p.msgs:
			msgs = append(msgs, msg)
			// Message types we care about before the event loop starts.
			switch msg := msg.(type) {
			case BackgroundColorMsg:
				p.handleContextMessages(msg)
			case KittyKeyboardMsg:
				p.handleContextMessages(msg)
			case PrimaryDeviceAttributesMsg:
				break EVENTS
			}
		case <-time.After(defaultWaitTime): // wait for 2 seconds
			break EVENTS
		}
	}

	go func() {
		for _, msg := range msgs {
			// Send the message back to the message channel for the event loop to
			// pick up and process.
			p.msgs <- msg
		}
	}()

	// Initialize the program.
	model, initCmd := model.Init(p.ctx)
	if initCmd != nil {
		ch := make(chan struct{})
		handlers.add(ch)

		go func() {
			defer close(ch)

			select {
			case cmds <- initCmd:
			case <-p.ctx.Done():
			}
		}()
	}

	// Render the initial view.
	p.renderer.write(model.View(p.ctx))

	// Handle resize events.
	handlers.add(p.handleResize())

	// Process commands.
	handlers.add(p.handleCommands(cmds))

	// Run event loop, handle updates and draw.
	model, err := p.eventLoop(model, cmds)
	killed := p.ctx.Err() != nil
	if killed {
		err = ErrProgramKilled
	} else {
		// Ensure we rendered the final state of the model.
		p.renderer.write(model.View(p.ctx))
	}

	// Tear down.
	p.cancel()

	// Check if the cancel reader has been setup before waiting and closing.
	if p.inputReader != nil {
		// Wait for input loop to finish.
		if p.inputReader.Cancel() {
			p.waitForReadLoop()
		}
		_ = p.inputReader.Close()
	}

	// Wait for all handlers to finish.
	handlers.shutdown()

	// Restore terminal state.
	p.shutdown(killed)

	return model, err
}

// StartReturningModel initializes the program and runs its event loops,
// blocking until it gets terminated by either [Program.Quit], [Program.Kill],
// or its signal handler. Returns the final model.
//
// Deprecated: please use [Program.Run] instead.
func (p *Program) StartReturningModel() (Model, error) {
	return p.Run()
}

// Start initializes the program and runs its event loops, blocking until it
// gets terminated by either [Program.Quit], [Program.Kill], or its signal
// handler.
//
// Deprecated: please use [Program.Run] instead.
func (p *Program) Start() error {
	_, err := p.Run()
	return err
}

// Send sends a message to the main update function, effectively allowing
// messages to be injected from outside the program for interoperability
// purposes.
//
// If the program hasn't started yet this will be a blocking operation.
// If the program has already been terminated this will be a no-op, so it's safe
// to send messages after the program has exited.
func (p *Program) Send(msg Msg) {
	select {
	case <-p.ctx.Done():
	case p.msgs <- msg:
	}
}

// Quit is a convenience function for quitting Bubble Tea programs. Use it
// when you need to shut down a Bubble Tea program from the outside.
//
// If you wish to quit from within a Bubble Tea program use the Quit command.
//
// If the program is not running this will be a no-op, so it's safe to call
// if the program is unstarted or has already exited.
func (p *Program) Quit() {
	p.Send(Quit())
}

// Kill stops the program immediately and restores the former terminal state.
// The final render that you would normally see when quitting will be skipped.
// [program.Run] returns a [ErrProgramKilled] error.
func (p *Program) Kill() {
	p.cancel()
}

// Wait waits/blocks until the underlying Program finished shutting down.
func (p *Program) Wait() {
	<-p.finished
}

// shutdown performs operations to free up resources and restore the terminal
// to its original state.
func (p *Program) shutdown(kill bool) {
	if p.renderer != nil {
		if kill {
			p.renderer.kill()
		} else {
			p.renderer.stop()
		}
	}

	_ = p.restoreTerminalState()
	p.finished <- struct{}{}
}

// ReleaseTerminal restores the original terminal state and cancels the input
// reader. You can return control to the Program with RestoreTerminal.
func (p *Program) ReleaseTerminal() error {
	atomic.StoreUint32(&p.ignoreSignals, 1)
	if p.inputReader != nil {
		p.inputReader.Cancel()
	}
	p.waitForReadLoop()

	if p.renderer != nil {
		p.renderer.stop()
		p.altScreenWasActive = p.renderer.altScreen()
		p.bpWasActive = p.renderer.bracketedPasteActive()
	}

	return p.restoreTerminalState()
}

// RestoreTerminal reinitializes the Program's input reader, restores the
// terminal to the former state when the program was running, and repaints.
// Use it to reinitialize a Program after running ReleaseTerminal.
func (p *Program) RestoreTerminal() error {
	atomic.StoreUint32(&p.ignoreSignals, 0)

	if err := p.initTerminal(); err != nil {
		return err
	}
	if err := p.initInputReader(); err != nil {
		return err
	}
	if p.renderer != nil {
		p.renderer.start()
	}
	if p.altScreenWasActive {
		p.renderer.enterAltScreen()
	} else {
		// entering alt screen already causes a repaint.
		go p.Send(repaintMsg{})
	}
	if p.bpWasActive {
		p.renderer.enableBracketedPaste()
	}

	// If the output is a terminal, it may have been resized while another
	// process was at the foreground, in which case we may not have received
	// SIGWINCH. Detect any size change now and propagate the new size as
	// needed.
	go p.checkResize()

	return nil
}

// Println prints above the Program. This output is unmanaged by the program
// and will persist across renders by the Program.
//
// If the altscreen is active no output will be printed.
func (p *Program) Println(args ...interface{}) {
	p.msgs <- printLineMessage{
		messageBody: fmt.Sprint(args...),
	}
}

// Printf prints above the Program. It takes a format template followed by
// values similar to fmt.Printf. This output is unmanaged by the program and
// will persist across renders by the Program.
//
// Unlike fmt.Printf (but similar to log.Printf) the message will be print on
// its own line.
//
// If the altscreen is active no output will be printed.
func (p *Program) Printf(template string, args ...interface{}) {
	p.msgs <- printLineMessage{
		messageBody: fmt.Sprintf(template, args...),
	}
}<|MERGE_RESOLUTION|>--- conflicted
+++ resolved
@@ -23,7 +23,7 @@
 	"syscall"
 	"time"
 
-	"github.com/charmbracelet/lipgloss"
+	"github.com/charmbracelet/shampoo"
 	"github.com/charmbracelet/x/input"
 	"github.com/charmbracelet/x/term"
 	"github.com/lucasb-eyer/go-colorful"
@@ -354,9 +354,6 @@
 			case QuitMsg:
 				return model, nil
 
-			case WindowSizeMsg:
-				p.ctx.SetValue(ContextKeyWindowSize, msg)
-
 			case KittyKeyboardMsg:
 				p.ctx.SetValue(ContextKeyKittyFlags, int(msg))
 
@@ -450,6 +447,7 @@
 				go p.checkResize()
 
 			case WindowSizeMsg:
+				p.ctx.SetValue(ContextKeyWindowSize, msg)
 				if r, ok := p.renderer.(*screenRenderer); ok {
 					r.resize(msg.Width, msg.Height)
 				}
@@ -511,7 +509,7 @@
 	p.finished = make(chan struct{}, 1)
 
 	// Detect color profile.
-	p.ctx.profile = lipgloss.DetectColorProfile(p.output, p.environ)
+	p.ctx.profile = shampoo.DetectColorProfile(p.output, p.environ)
 
 	defer p.cancel()
 
@@ -609,14 +607,7 @@
 		p.renderer.enableMouseSGRMode()
 	}
 
-<<<<<<< HEAD
-	// Start the renderer.
-	p.renderer.start()
-
-	// Subscribe to user input.
-=======
 	// Initialize the program.
->>>>>>> 77785f95
 	model := p.initialModel
 	if p.input != nil {
 		if err := p.initInputReader(); err != nil {
