// Package tea provides a framework for building rich terminal user interfaces
// based on the paradigms of The Elm Architecture. It's well-suited for simple
// and complex terminal applications, either inline, full-window, or a mix of
// both. It's been battle-tested in several large projects and is
// production-ready.
//
// A tutorial is available at https://github.com/charmbracelet/bubbletea/tree/master/tutorials
//
// Example programs can be found at https://github.com/charmbracelet/bubbletea/tree/master/examples
package tea

import (
	"context"
	"errors"
	"fmt"
	"io"
	"os"
	"os/signal"
	"runtime/debug"
	"sync"
	"sync/atomic"
	"syscall"
	"time"

	"github.com/charmbracelet/lipgloss"
	"github.com/charmbracelet/x/input"
	"github.com/charmbracelet/x/term"
	"github.com/lucasb-eyer/go-colorful"
	"golang.org/x/sync/errgroup"
)

// ErrProgramKilled is returned by [Program.Run] when the program got killed.
var ErrProgramKilled = errors.New("program was killed")

// Msg contain data from the result of a IO operation. Msgs trigger the update
// function and, henceforth, the UI.
type Msg = input.Event

// Model contains the program's state as well as its core functions.
type Model interface {
	// Init is the first function that will be called. It returns an optional
	// initial command. To not perform an initial command return nil.
	Init(ctx Context) (Model, Cmd)

	// Update is called when a message is received. Use it to inspect messages
	// and, in response, update the model and/or send a command.
	Update(ctx Context, msg Msg) (Model, Cmd)

	// View renders the program's UI, which is just a string. The view is
	// rendered after every Update.
	View(ctx Context) string
}

// Cmd is an IO operation that returns a message when it's complete. If it's
// nil it's considered a no-op. Use it for things like HTTP requests, timers,
// saving and loading from disk, and so on.
//
// Note that there's almost never a reason to use a command to send a message
// to another part of your program. That can almost always be done in the
// update function.
type Cmd func() Msg

type inputType int

const (
	defaultInput inputType = iota
	ttyInput
	customInput
)

// String implements the stringer interface for [inputType]. It is inteded to
// be used in testing.
func (i inputType) String() string {
	return [...]string{
		"default input",
		"tty input",
		"custom input",
	}[i]
}

// Options to customize the program during its initialization. These are
// generally set with ProgramOptions.
//
// The options here are treated as bits.
type startupOptions int16

func (s startupOptions) has(option startupOptions) bool {
	return s&option != 0
}

const (
	withAltScreen startupOptions = 1 << iota
	withMouseCellMotion
	withMouseAllMotion
	withANSICompressor
	withoutSignalHandler
	// Catching panics is incredibly useful for restoring the terminal to a
	// usable state after a panic occurs. When this is set, Bubble Tea will
	// recover from panics, print the stack trace, and disable raw mode. This
	// feature is on by default.
	withoutCatchPanics
	withoutBracketedPaste
)

// channelHandlers manages the series of channels returned by various processes.
// It allows us to wait for those processes to terminate before exiting the
// program.
type channelHandlers []chan struct{}

// Adds a channel to the list of handlers. We wait for all handlers to terminate
// gracefully on shutdown.
func (h *channelHandlers) add(ch chan struct{}) {
	*h = append(*h, ch)
}

// shutdown waits for all handlers to terminate.
func (h channelHandlers) shutdown() {
	var wg sync.WaitGroup
	for _, ch := range h {
		wg.Add(1)
		go func(ch chan struct{}) {
			<-ch
			wg.Done()
		}(ch)
	}
	wg.Wait()
}

// Program is a terminal user interface.
type Program struct {
	initialModel Model

	// Configuration options that will set as the program is initializing,
	// treated as bits. These options can be set via various ProgramOptions.
	startupOptions startupOptions

	// startupTitle is the title that will be set on the terminal when the
	// program starts.
	startupTitle string

	inputType inputType

	ctx    *teaContext
	cancel context.CancelFunc

	msgs     chan Msg
	errs     chan error
	finished chan struct{}

	// where to send output, this will usually be os.Stdout.
	output io.Writer
	// ttyOutput is null if output is not a TTY.
	ttyOutput           term.File
	previousOutputState *term.State
	renderer            renderer

	// where to read inputs from, this will usually be os.Stdin.
	input io.Reader
	// ttyInput is null if input is not a TTY.
	ttyInput              term.File
	previousTtyInputState *term.State
	readLoopDone          chan struct{}

	// input look driver
	inputReader *input.Driver

	// environ is the environment variables that will be used in the program.
	// it's of a []string because that's the format of environ(7), it allows
	// for duplicates, and that's what os.Environ() and others return.
	environ []string

	// was the altscreen active before releasing the terminal?
	altScreenWasActive bool
	ignoreSignals      uint32

	bpWasActive bool // was the bracketed paste mode active before releasing the terminal?

	filter func(Model, Msg) Msg

	// fps is the frames per second we should set on the renderer, if
	// applicable,
	fps int
}

// Quit is a special command that tells the Bubble Tea program to exit.
func Quit() Msg {
	return QuitMsg{}
}

// QuitMsg signals that the program should quit. You can send a QuitMsg with
// Quit.
type QuitMsg struct{}

// Suspend is a special command that tells the Bubble Tea program to suspend.
func Suspend() Msg {
	return SuspendMsg{}
}

// SuspendMsg signals the program should suspend.
// This usually happens when ctrl+z is pressed on common programs, but since
// bubbletea puts the terminal in raw mode, we need to handle it in a
// per-program basis.
// You can send this message with Suspend.
type SuspendMsg struct{}

// ResumeMsg can be listen to to do something once a program is resumed back
// from a suspend state.
type ResumeMsg struct{}

// NewProgram creates a new Program.
func NewProgram(model Model, opts ...ProgramOption) *Program {
	p := &Program{
		initialModel: model,
		msgs:         make(chan Msg),
	}

	// Apply all options to the program.
	for _, opt := range opts {
		opt(p)
	}

	// A context can be provided with a ProgramOption, but if none was provided
	// we'll use the default background context.
	if p.ctx == nil {
		p.ctx = newContext(context.Background())
	}
	// Initialize context and teardown channel.
	p.ctx.Context, p.cancel = context.WithCancel(p.ctx)

	// if no output was set, set it to stdout
	if p.output == nil {
		p.output = os.Stdout
	}

	return p
}

func (p *Program) handleSignals() chan struct{} {
	ch := make(chan struct{})

	// Listen for SIGINT and SIGTERM.
	//
	// In most cases ^C will not send an interrupt because the terminal will be
	// in raw mode and ^C will be captured as a keystroke and sent along to
	// Program.Update as a KeyMsg. When input is not a TTY, however, ^C will be
	// caught here.
	//
	// SIGTERM is sent by unix utilities (like kill) to terminate a process.
	go func() {
		sig := make(chan os.Signal, 1)
		signal.Notify(sig, syscall.SIGINT, syscall.SIGTERM)
		defer func() {
			signal.Stop(sig)
			close(ch)
		}()

		for {
			select {
			case <-p.ctx.Done():
				return

			case <-sig:
				if atomic.LoadUint32(&p.ignoreSignals) == 0 {
					p.msgs <- QuitMsg{}
					return
				}
			}
		}
	}()

	return ch
}

// handleResize handles terminal resize events.
func (p *Program) handleResize() chan struct{} {
	ch := make(chan struct{})

	if p.ttyOutput != nil {
		// Get the initial terminal size and send it to the program.
		go p.checkResize()

		// Listen for window resizes.
		go p.listenForResize(ch)
	} else {
		close(ch)
	}

	return ch
}

// handleCommands runs commands in a goroutine and sends the result to the
// program's message channel.
func (p *Program) handleCommands(cmds chan Cmd) chan struct{} {
	ch := make(chan struct{})

	go func() {
		defer close(ch)

		for {
			select {
			case <-p.ctx.Done():
				return

			case cmd := <-cmds:
				if cmd == nil {
					continue
				}

				// Don't wait on these goroutines, otherwise the shutdown
				// latency would get too large as a Cmd can run for some time
				// (e.g. tick commands that sleep for half a second). It's not
				// possible to cancel them so we'll have to leak the goroutine
				// until Cmd returns.
				go func() {
					msg := cmd() // this can be long.
					p.Send(msg)
				}()
			}
		}
	}()

	return ch
}

func (p *Program) disableMouse() {
	p.renderer.disableMouseCellMotion()
	p.renderer.disableMouseAllMotion()
	p.renderer.disableMouseSGRMode()
}

// eventLoop is the central message loop. It receives and handles the default
// Bubble Tea messages, update the model and triggers redraws.
func (p *Program) eventLoop(model Model, cmds chan Cmd) (Model, error) {
	for {
		select {
		case <-p.ctx.Done():
			return model, nil

		case err := <-p.errs:
			return model, err

		case msg := <-p.msgs:
			// Filter messages.
			if p.filter != nil {
				msg = p.filter(model, msg)
			}
			if msg == nil {
				continue
			}

			// Handle special internal messages.
			switch msg := msg.(type) {
			case QuitMsg:
				return model, nil

<<<<<<< HEAD
			case WindowSizeMsg:
				p.ctx.SetValue(ContextKeyWindowSize, msg)

			case KittyKeyboardMsg:
				p.ctx.SetValue(ContextKeyKittyFlags, int(msg))

			case BackgroundColorMsg:
				p.handleContextMessages(msg)
=======
			case SuspendMsg:
				if suspendSupported {
					p.suspend()
				}
>>>>>>> 7d708384

			case clearScreenMsg:
				p.renderer.clearScreen()

			case enterAltScreenMsg:
				p.renderer.enterAltScreen()

			case exitAltScreenMsg:
				p.renderer.exitAltScreen()

			case enableMouseCellMotionMsg, enableMouseAllMotionMsg:
				switch msg.(type) {
				case enableMouseCellMotionMsg:
					p.renderer.enableMouseCellMotion()
				case enableMouseAllMotionMsg:
					p.renderer.enableMouseAllMotion()
				}
				// mouse mode (1006) is a no-op if the terminal doesn't support it.
				p.renderer.enableMouseSGRMode()

			case disableMouseMsg:
				p.disableMouse()

			case showCursorMsg:
				p.renderer.showCursor()

			case hideCursorMsg:
				p.renderer.hideCursor()

			case enableBracketedPasteMsg:
				p.renderer.enableBracketedPaste()

			case disableBracketedPasteMsg:
				p.renderer.disableBracketedPaste()

			case requestBackgroundColorMsg:
				p.renderer.requestBackgroundColor()

			case execMsg:
				// NB: this blocks.
				p.exec(msg.cmd, msg.fn)

			case BatchMsg:
				for _, cmd := range msg {
					cmds <- cmd
				}
				continue

			case sequenceMsg:
				go func() {
					// Execute commands one at a time, in order.
					for _, cmd := range msg {
						if cmd == nil {
							continue
						}

						msg := cmd()
						if batchMsg, ok := msg.(BatchMsg); ok {
							g, _ := errgroup.WithContext(p.ctx)
							for _, cmd := range batchMsg {
								cmd := cmd
								g.Go(func() error {
									p.Send(cmd())
									return nil
								})
							}

							//nolint:errcheck
							g.Wait() // wait for all commands from batch msg to finish
							continue
						}

						p.Send(msg)
					}
				}()

			case setWindowTitleMsg:
				p.SetWindowTitle(string(msg))

			case windowSizeMsg:
				p.checkResize()
			}

			// Process internal messages for the renderer.
			if r, ok := p.renderer.(*standardRenderer); ok {
				r.handleMessages(msg)
			}

			var cmd Cmd
			model, cmd = model.Update(p.ctx, msg) // run update
			cmds <- cmd                           // process command (if any)
			p.renderer.write(model.View(p.ctx))   // send view to renderer
		}
	}
}

func (p *Program) handleContextMessages(msg Msg) {
	switch msg := msg.(type) {
	case BackgroundColorMsg:
		p.ctx.SetValue(ContextKeyBackgroundColor, msg.Color)
		col, ok := colorful.MakeColor(msg.Color)
		if ok {
			_, _, l := col.Hsl()
			p.ctx.hasLightBg = l > 0.5
		}
	case KittyKeyboardMsg:
		p.ctx.SetValue(ContextKeyKittyFlags, int(msg))
	}
}

// Run initializes the program and runs its event loops, blocking until it gets
// terminated by either [Program.Quit], [Program.Kill], or its signal handler.
// Returns the final model.
func (p *Program) Run() (Model, error) {
	handlers := channelHandlers{}
	cmds := make(chan Cmd)
	p.errs = make(chan error)
	p.finished = make(chan struct{}, 1)

	// Detect color profile.
	p.ctx.profile = lipgloss.DetectColorProfile(p.output, p.environ)

	defer p.cancel()

	switch p.inputType {
	case defaultInput:
		p.input = os.Stdin

		// The user has not set a custom input, so we need to check whether or
		// not standard input is a terminal. If it's not, we open a new TTY for
		// input. This will allow things to "just work" in cases where data was
		// piped in or redirected to the application.
		//
		// To disable input entirely pass nil to the [WithInput] program option.
		f, isFile := p.input.(term.File)
		if !isFile {
			break
		}
		if term.IsTerminal(f.Fd()) {
			break
		}

		f, err := openInputTTY()
		if err != nil {
			return p.initialModel, err
		}
		defer f.Close() //nolint:errcheck
		p.input = f

	case ttyInput:
		// Open a new TTY, by request
		f, err := openInputTTY()
		if err != nil {
			return p.initialModel, err
		}
		defer f.Close() //nolint:errcheck
		p.input = f

	case customInput:
		// (There is nothing extra to do.)
	}

	// Handle signals.
	if !p.startupOptions.has(withoutSignalHandler) {
		handlers.add(p.handleSignals())
	}

	// Recover from panics.
	if !p.startupOptions.has(withoutCatchPanics) {
		defer func() {
			if r := recover(); r != nil {
				p.shutdown(true)
				fmt.Printf("Caught panic:\n\n%s\n\nRestoring terminal...\n\n", r)
				debug.PrintStack()
				return
			}
		}()
	}

	// If no renderer is set use the standard one.
	if p.renderer == nil {
		p.renderer = newRenderer(p.output, p.startupOptions.has(withANSICompressor), p.fps)
	}

	// Check if output is a TTY before entering raw mode, hiding the cursor and
	// so on.
	if err := p.initTerminal(); err != nil {
		return p.initialModel, err
	}

	// Honor program startup options.
	if p.startupTitle != "" {
		p.renderer.setWindowTitle(p.startupTitle)
	}
	if p.startupOptions&withAltScreen != 0 {
		p.renderer.enterAltScreen()
	}
	if p.startupOptions&withoutBracketedPaste == 0 {
		p.renderer.enableBracketedPaste()
	}
	if p.startupOptions&withMouseCellMotion != 0 {
		p.renderer.enableMouseCellMotion()
		p.renderer.enableMouseSGRMode()
	} else if p.startupOptions&withMouseAllMotion != 0 {
		p.renderer.enableMouseAllMotion()
		p.renderer.enableMouseSGRMode()
	}

	// Start the renderer.
	p.renderer.start()

	// Subscribe to user input.
	model := p.initialModel
	if p.input != nil {
		if err := p.initInputReader(); err != nil {
			return model, err
		}
	}

	// Query terminal capabilities.
	p.renderer.requestBackgroundColor()
	p.renderer.requestKittyKeyboard()
	p.renderer.requestDeviceAttributes()

	// XXX: Here, we wait for a short period of time to receive terminal
	// capabilities we care about before starting the event loop. This is
	// necessary because we need to know the background color before rendering
	// the first view.
	// We always send a DA1 request last to detect whether the terminal
	// supports capabilities sent before it.
	// Receiving a DA1 before the other capabilities simply means the terminal
	// doesn't support them.
	// In case the terminal doesn't support DA1, which is unlikely, we'll wait
	// for 2 seconds before continuing to the event loop.
	const defaultWaitTime = 2 * time.Second
	msgs := make([]Msg, 0)
EVENTS:
	for {
		select {
		case msg := <-p.msgs:
			msgs = append(msgs, msg)
			// Message types we care about before the event loop starts.
			switch msg := msg.(type) {
			case BackgroundColorMsg:
				p.handleContextMessages(msg)
			case KittyKeyboardMsg:
				p.handleContextMessages(msg)
			case PrimaryDeviceAttributesMsg:
				break EVENTS
			}
		case <-time.After(defaultWaitTime): // wait for 2 seconds
			break EVENTS
		}
	}

	go func() {
		for _, msg := range msgs {
			// Send the message back to the message channel for the event loop to
			// pick up and process.
			p.msgs <- msg
		}
	}()

	// Initialize the program.
	model, initCmd := model.Init(p.ctx)
	if initCmd != nil {
		ch := make(chan struct{})
		handlers.add(ch)

		go func() {
			defer close(ch)

			select {
			case cmds <- initCmd:
			case <-p.ctx.Done():
			}
		}()
	}

	// Render the initial view.
	p.renderer.write(model.View(p.ctx))

	// Handle resize events.
	handlers.add(p.handleResize())

	// Process commands.
	handlers.add(p.handleCommands(cmds))

	// Run event loop, handle updates and draw.
	model, err := p.eventLoop(model, cmds)
	killed := p.ctx.Err() != nil
	if killed {
		err = ErrProgramKilled
	} else {
		// Ensure we rendered the final state of the model.
		p.renderer.write(model.View(p.ctx))
	}

	// Tear down.
	p.cancel()

	// Check if the cancel reader has been setup before waiting and closing.
	if p.inputReader != nil {
		// Wait for input loop to finish.
		if p.inputReader.Cancel() {
			p.waitForReadLoop()
		}
		_ = p.inputReader.Close()
	}

	// Wait for all handlers to finish.
	handlers.shutdown()

	// Restore terminal state.
	p.shutdown(killed)

	return model, err
}

// StartReturningModel initializes the program and runs its event loops,
// blocking until it gets terminated by either [Program.Quit], [Program.Kill],
// or its signal handler. Returns the final model.
//
// Deprecated: please use [Program.Run] instead.
func (p *Program) StartReturningModel() (Model, error) {
	return p.Run()
}

// Start initializes the program and runs its event loops, blocking until it
// gets terminated by either [Program.Quit], [Program.Kill], or its signal
// handler.
//
// Deprecated: please use [Program.Run] instead.
func (p *Program) Start() error {
	_, err := p.Run()
	return err
}

// Send sends a message to the main update function, effectively allowing
// messages to be injected from outside the program for interoperability
// purposes.
//
// If the program hasn't started yet this will be a blocking operation.
// If the program has already been terminated this will be a no-op, so it's safe
// to send messages after the program has exited.
func (p *Program) Send(msg Msg) {
	select {
	case <-p.ctx.Done():
	case p.msgs <- msg:
	}
}

// Quit is a convenience function for quitting Bubble Tea programs. Use it
// when you need to shut down a Bubble Tea program from the outside.
//
// If you wish to quit from within a Bubble Tea program use the Quit command.
//
// If the program is not running this will be a no-op, so it's safe to call
// if the program is unstarted or has already exited.
func (p *Program) Quit() {
	p.Send(Quit())
}

// Kill stops the program immediately and restores the former terminal state.
// The final render that you would normally see when quitting will be skipped.
// [program.Run] returns a [ErrProgramKilled] error.
func (p *Program) Kill() {
	p.cancel()
}

// Wait waits/blocks until the underlying Program finished shutting down.
func (p *Program) Wait() {
	<-p.finished
}

// shutdown performs operations to free up resources and restore the terminal
// to its original state.
func (p *Program) shutdown(kill bool) {
	if p.renderer != nil {
		if kill {
			p.renderer.kill()
		} else {
			p.renderer.stop()
		}
	}

	_ = p.restoreTerminalState()
	p.finished <- struct{}{}
}

// ReleaseTerminal restores the original terminal state and cancels the input
// reader. You can return control to the Program with RestoreTerminal.
func (p *Program) ReleaseTerminal() error {
	atomic.StoreUint32(&p.ignoreSignals, 1)
<<<<<<< HEAD
	p.inputReader.Cancel()
=======
	if p.cancelReader != nil {
		p.cancelReader.Cancel()
	}

>>>>>>> 7d708384
	p.waitForReadLoop()

	if p.renderer != nil {
		p.renderer.stop()
		p.altScreenWasActive = p.renderer.altScreen()
		p.bpWasActive = p.renderer.bracketedPasteActive()
	}

	return p.restoreTerminalState()
}

// RestoreTerminal reinitializes the Program's input reader, restores the
// terminal to the former state when the program was running, and repaints.
// Use it to reinitialize a Program after running ReleaseTerminal.
func (p *Program) RestoreTerminal() error {
	atomic.StoreUint32(&p.ignoreSignals, 0)

	if err := p.initTerminal(); err != nil {
		return err
	}
	if err := p.initInputReader(); err != nil {
		return err
	}
	if p.altScreenWasActive {
		p.renderer.enterAltScreen()
	} else {
		// entering alt screen already causes a repaint.
		go p.Send(repaintMsg{})
	}
	if p.renderer != nil {
		p.renderer.start()
	}
	if p.bpWasActive {
		p.renderer.enableBracketedPaste()
	}

	// If the output is a terminal, it may have been resized while another
	// process was at the foreground, in which case we may not have received
	// SIGWINCH. Detect any size change now and propagate the new size as
	// needed.
	go p.checkResize()

	return nil
}

// Println prints above the Program. This output is unmanaged by the program
// and will persist across renders by the Program.
//
// If the altscreen is active no output will be printed.
func (p *Program) Println(args ...interface{}) {
	p.msgs <- printLineMessage{
		messageBody: fmt.Sprint(args...),
	}
}

// Printf prints above the Program. It takes a format template followed by
// values similar to fmt.Printf. This output is unmanaged by the program and
// will persist across renders by the Program.
//
// Unlike fmt.Printf (but similar to log.Printf) the message will be print on
// its own line.
//
// If the altscreen is active no output will be printed.
func (p *Program) Printf(template string, args ...interface{}) {
	p.msgs <- printLineMessage{
		messageBody: fmt.Sprintf(template, args...),
	}
}<|MERGE_RESOLUTION|>--- conflicted
+++ resolved
@@ -353,7 +353,6 @@
 			case QuitMsg:
 				return model, nil
 
-<<<<<<< HEAD
 			case WindowSizeMsg:
 				p.ctx.SetValue(ContextKeyWindowSize, msg)
 
@@ -362,12 +361,11 @@
 
 			case BackgroundColorMsg:
 				p.handleContextMessages(msg)
-=======
+
 			case SuspendMsg:
 				if suspendSupported {
 					p.suspend()
 				}
->>>>>>> 7d708384
 
 			case clearScreenMsg:
 				p.renderer.clearScreen()
@@ -762,14 +760,9 @@
 // reader. You can return control to the Program with RestoreTerminal.
 func (p *Program) ReleaseTerminal() error {
 	atomic.StoreUint32(&p.ignoreSignals, 1)
-<<<<<<< HEAD
-	p.inputReader.Cancel()
-=======
-	if p.cancelReader != nil {
-		p.cancelReader.Cancel()
-	}
-
->>>>>>> 7d708384
+	if p.inputReader != nil {
+		p.inputReader.Cancel()
+	}
 	p.waitForReadLoop()
 
 	if p.renderer != nil {
