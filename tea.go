// Package tea provides a framework for building rich terminal user interfaces
// based on the paradigms of The Elm Architecture. It's well-suited for simple
// and complex terminal applications, either inline, full-window, or a mix of
// both. It's been battle-tested in several large projects and is
// production-ready.
//
// A tutorial is available at https://github.com/charmbracelet/bubbletea/tree/master/tutorials
//
// Example programs can be found at https://github.com/charmbracelet/bubbletea/tree/master/examples
package tea

import (
	"context"
	"errors"
	"fmt"
	"io"
	"os"
	"os/signal"
	"runtime/debug"
	"sync"
	"sync/atomic"
	"syscall"

	"github.com/charmbracelet/x/ansi"
	"github.com/charmbracelet/x/term"
	"golang.org/x/sync/errgroup"
)

// ErrProgramKilled is returned by [Program.Run] when the program got killed.
var ErrProgramKilled = errors.New("program was killed")

// Msg contain data from the result of a IO operation. Msgs trigger the update
// function and, henceforth, the UI.
type Msg interface{}

// Model contains the program's state as well as its core functions.
type Model interface {
	// Init is the first function that will be called. It returns an optional
	// initial command. To not perform an initial command return nil.
	Init() Cmd

	// Update is called when a message is received. Use it to inspect messages
	// and, in response, update the model and/or send a command.
	Update(Msg) (Model, Cmd)

	// View renders the program's UI, which is just a string. The view is
	// rendered after every Update.
	View() string
}

// Cmd is an IO operation that returns a message when it's complete. If it's
// nil it's considered a no-op. Use it for things like HTTP requests, timers,
// saving and loading from disk, and so on.
//
// Note that there's almost never a reason to use a command to send a message
// to another part of your program. That can almost always be done in the
// update function.
type Cmd func() Msg

type inputType int

const (
	defaultInput inputType = iota
	ttyInput
	customInput
)

// String implements the stringer interface for [inputType]. It is inteded to
// be used in testing.
func (i inputType) String() string {
	return [...]string{
		"default input",
		"tty input",
		"custom input",
	}[i]
}

// Options to customize the program during its initialization. These are
// generally set with ProgramOptions.
//
// The options here are treated as bits.
type startupOptions int16

func (s startupOptions) has(option startupOptions) bool {
	return s&option != 0
}

const (
	withAltScreen startupOptions = 1 << iota
	withMouseCellMotion
	withMouseAllMotion
	withANSICompressor
	withoutSignalHandler
	// Catching panics is incredibly useful for restoring the terminal to a
	// usable state after a panic occurs. When this is set, Bubble Tea will
	// recover from panics, print the stack trace, and disable raw mode. This
	// feature is on by default.
	withoutCatchPanics
	withoutBracketedPaste
	withReportFocus
)

// channelHandlers manages the series of channels returned by various processes.
// It allows us to wait for those processes to terminate before exiting the
// program.
type channelHandlers []chan struct{}

// Adds a channel to the list of handlers. We wait for all handlers to terminate
// gracefully on shutdown.
func (h *channelHandlers) add(ch chan struct{}) {
	*h = append(*h, ch)
}

// shutdown waits for all handlers to terminate.
func (h channelHandlers) shutdown() {
	var wg sync.WaitGroup
	for _, ch := range h {
		wg.Add(1)
		go func(ch chan struct{}) {
			<-ch
			wg.Done()
		}(ch)
	}
	wg.Wait()
}

// Program is a terminal user interface.
type Program struct {
	initialModel Model

	// Configuration options that will set as the program is initializing,
	// treated as bits. These options can be set via various ProgramOptions.
	startupOptions startupOptions

	// startupTitle is the title that will be set on the terminal when the
	// program starts.
	startupTitle string

	inputType inputType

	ctx    context.Context
	cancel context.CancelFunc

	msgs     chan Msg
	errs     chan error
	finished chan struct{}

	// where to send output, this will usually be os.Stdout.
	output io.Writer
	// ttyOutput is null if output is not a TTY.
	ttyOutput           term.File
	previousOutputState *term.State
	renderer            renderer

	// the environment variables for the program, defaults to os.Environ().
	environ []string

	// where to read inputs from, this will usually be os.Stdin.
	input io.Reader
	// ttyInput is null if input is not a TTY.
	ttyInput              term.File
	previousTtyInputState *term.State
	inputReader           *driver
	readLoopDone          chan struct{}

	// was the altscreen active before releasing the terminal?
	altScreenWasActive bool
	ignoreSignals      uint32

	bpActive bool // was the bracketed paste mode active before releasing the terminal?

	filter func(Model, Msg) Msg

	// fps is the frames per second we should set on the renderer, if
	// applicable,
	fps int
}

// Quit is a special command that tells the Bubble Tea program to exit.
func Quit() Msg {
	return QuitMsg{}
}

// QuitMsg signals that the program should quit. You can send a QuitMsg with
// Quit.
type QuitMsg struct{}

// Suspend is a special command that tells the Bubble Tea program to suspend.
func Suspend() Msg {
	return SuspendMsg{}
}

// SuspendMsg signals the program should suspend.
// This usually happens when ctrl+z is pressed on common programs, but since
// bubbletea puts the terminal in raw mode, we need to handle it in a
// per-program basis.
// You can send this message with Suspend.
type SuspendMsg struct{}

// ResumeMsg can be listen to to do something once a program is resumed back
// from a suspend state.
type ResumeMsg struct{}

// NewProgram creates a new Program.
func NewProgram(model Model, opts ...ProgramOption) *Program {
	p := &Program{
		initialModel: model,
		msgs:         make(chan Msg),
	}

	// Apply all options to the program.
	for _, opt := range opts {
		opt(p)
	}

	// A context can be provided with a ProgramOption, but if none was provided
	// we'll use the default background context.
	if p.ctx == nil {
		p.ctx = context.Background()
	}
	// Initialize context and teardown channel.
	p.ctx, p.cancel = context.WithCancel(p.ctx)

	// if no output was set, set it to stdout
	if p.output == nil {
		p.output = os.Stdout
	}

	// if no environment was set, set it to os.Environ()
	if p.environ == nil {
		p.environ = os.Environ()
	}

	return p
}

func (p *Program) handleSignals() chan struct{} {
	ch := make(chan struct{})

	// Listen for SIGINT and SIGTERM.
	//
	// In most cases ^C will not send an interrupt because the terminal will be
	// in raw mode and ^C will be captured as a keystroke and sent along to
	// Program.Update as a KeyMsg. When input is not a TTY, however, ^C will be
	// caught here.
	//
	// SIGTERM is sent by unix utilities (like kill) to terminate a process.
	go func() {
		sig := make(chan os.Signal, 1)
		signal.Notify(sig, syscall.SIGINT, syscall.SIGTERM)
		defer func() {
			signal.Stop(sig)
			close(ch)
		}()

		for {
			select {
			case <-p.ctx.Done():
				return

			case <-sig:
				if atomic.LoadUint32(&p.ignoreSignals) == 0 {
					p.msgs <- QuitMsg{}
					return
				}
			}
		}
	}()

	return ch
}

// handleResize handles terminal resize events.
func (p *Program) handleResize() chan struct{} {
	ch := make(chan struct{})

	if p.ttyOutput != nil {
		// Get the initial terminal size and send it to the program.
		go p.checkResize()

		// Listen for window resizes.
		go p.listenForResize(ch)
	} else {
		close(ch)
	}

	return ch
}

// handleCommands runs commands in a goroutine and sends the result to the
// program's message channel.
func (p *Program) handleCommands(cmds chan Cmd) chan struct{} {
	ch := make(chan struct{})

	go func() {
		defer close(ch)

		for {
			select {
			case <-p.ctx.Done():
				return

			case cmd := <-cmds:
				if cmd == nil {
					continue
				}

				// Don't wait on these goroutines, otherwise the shutdown
				// latency would get too large as a Cmd can run for some time
				// (e.g. tick commands that sleep for half a second). It's not
				// possible to cancel them so we'll have to leak the goroutine
				// until Cmd returns.
				go func() {
					msg := cmd() // this can be long.
					p.Send(msg)
				}()
			}
		}
	}()

	return ch
}

func (p *Program) disableMouse() {
	p.renderer.execute(ansi.DisableMouseCellMotion)
	p.renderer.execute(ansi.DisableMouseAllMotion)
	p.renderer.execute(ansi.DisableMouseSgrExt)
}

// eventLoop is the central message loop. It receives and handles the default
// Bubble Tea messages, update the model and triggers redraws.
func (p *Program) eventLoop(model Model, cmds chan Cmd) (Model, error) {
	for {
		select {
		case <-p.ctx.Done():
			return model, nil

		case err := <-p.errs:
			return model, err

		case msg := <-p.msgs:
			// Filter messages.
			if p.filter != nil {
				msg = p.filter(model, msg)
			}
			if msg == nil {
				continue
			}

			// Handle special internal messages.
			switch msg := msg.(type) {
			case QuitMsg:
				return model, nil

			case SuspendMsg:
				if suspendSupported {
					p.suspend()
				}

			case clearScreenMsg:
				p.renderer.clearScreen()

			case enterAltScreenMsg:
				p.renderer.enterAltScreen()

			case exitAltScreenMsg:
				p.renderer.exitAltScreen()

			case enableMouseCellMotionMsg, enableMouseAllMotionMsg:
				switch msg.(type) {
				case enableMouseCellMotionMsg:
					p.renderer.execute(ansi.EnableMouseCellMotion)
				case enableMouseAllMotionMsg:
					p.renderer.execute(ansi.EnableMouseAllMotion)
				}
				// mouse mode (1006) is a no-op if the terminal doesn't support it.
				p.renderer.execute(ansi.EnableMouseSgrExt)

			case disableMouseMsg:
				p.disableMouse()

			case showCursorMsg:
				p.renderer.showCursor()

			case hideCursorMsg:
				p.renderer.hideCursor()

			case enableBracketedPasteMsg:
				p.renderer.execute(ansi.EnableBracketedPaste)
				p.bpActive = true

			case disableBracketedPasteMsg:
				p.renderer.execute(ansi.DisableBracketedPaste)
				p.bpActive = false

			case execMsg:
				// NB: this blocks.
				p.exec(msg.cmd, msg.fn)

			case BatchMsg:
				for _, cmd := range msg {
					cmds <- cmd
				}
				continue

			case sequenceMsg:
				go func() {
					// Execute commands one at a time, in order.
					for _, cmd := range msg {
						if cmd == nil {
							continue
						}

						msg := cmd()
						if batchMsg, ok := msg.(BatchMsg); ok {
							g, _ := errgroup.WithContext(p.ctx)
							for _, cmd := range batchMsg {
								cmd := cmd
								g.Go(func() error {
									p.Send(cmd())
									return nil
								})
							}

							//nolint:errcheck
							g.Wait() // wait for all commands from batch msg to finish
							continue
						}

						p.Send(msg)
					}
				}()

			case setWindowTitleMsg:
				p.SetWindowTitle(string(msg))

			case windowSizeMsg:
				go p.checkResize()
			}

			// Process internal messages for the renderer.
			if r, ok := p.renderer.(*standardRenderer); ok {
				r.handleMessages(msg)
			}

			var cmd Cmd
			model, cmd = model.Update(msg) // run update
			cmds <- cmd                    // process command (if any)
			p.renderer.write(model.View()) // send view to renderer
		}
	}
}

// Run initializes the program and runs its event loops, blocking until it gets
// terminated by either [Program.Quit], [Program.Kill], or its signal handler.
// Returns the final model.
func (p *Program) Run() (Model, error) {
	handlers := channelHandlers{}
	cmds := make(chan Cmd)
	p.errs = make(chan error)
	p.finished = make(chan struct{}, 1)

	defer p.cancel()

	switch p.inputType {
	case defaultInput:
		p.input = os.Stdin

		// The user has not set a custom input, so we need to check whether or
		// not standard input is a terminal. If it's not, we open a new TTY for
		// input. This will allow things to "just work" in cases where data was
		// piped in or redirected to the application.
		//
		// To disable input entirely pass nil to the [WithInput] program option.
		f, isFile := p.input.(term.File)
		if !isFile {
			break
		}
		if term.IsTerminal(f.Fd()) {
			break
		}

		f, err := openInputTTY()
		if err != nil {
			return p.initialModel, err
		}
		defer f.Close() //nolint:errcheck
		p.input = f

	case ttyInput:
		// Open a new TTY, by request
		f, err := openInputTTY()
		if err != nil {
			return p.initialModel, err
		}
		defer f.Close() //nolint:errcheck
		p.input = f

	case customInput:
		// (There is nothing extra to do.)
	}

	// Handle signals.
	if !p.startupOptions.has(withoutSignalHandler) {
		handlers.add(p.handleSignals())
	}

	// Recover from panics.
	if !p.startupOptions.has(withoutCatchPanics) {
		defer func() {
			if r := recover(); r != nil {
				p.shutdown(true)
				fmt.Printf("Caught panic:\n\n%s\n\nRestoring terminal...\n\n", r)
				debug.PrintStack()
				return
			}
		}()
	}

	// Check if output is a TTY before entering raw mode, hiding the cursor and
	// so on.
	if err := p.initTerminal(); err != nil {
		return p.initialModel, err
	}

	// If no renderer is set use the standard one.
	if p.renderer == nil {
		p.renderer = newRenderer(p.output, p.startupOptions.has(withANSICompressor), p.fps)
	}

	// Init the input reader and initial model.
	model := p.initialModel
	if p.input != nil {
		if err := p.initInputReader(); err != nil {
			return model, err
		}
	}

	// Hide the cursor before starting the renderer.
	p.renderer.hideCursor()

	// Honor program startup options.
	if p.startupTitle != "" {
		p.renderer.execute(ansi.SetWindowTitle(p.startupTitle))
	}
	if p.startupOptions&withAltScreen != 0 {
		p.renderer.enterAltScreen()
	}
	if p.startupOptions&withoutBracketedPaste == 0 {
		p.renderer.execute(ansi.EnableBracketedPaste)
		p.bpActive = true
	}
	if p.startupOptions&withMouseCellMotion != 0 {
		p.renderer.execute(ansi.EnableMouseCellMotion)
		p.renderer.execute(ansi.EnableMouseSgrExt)
	} else if p.startupOptions&withMouseAllMotion != 0 {
		p.renderer.execute(ansi.EnableMouseAllMotion)
		p.renderer.execute(ansi.EnableMouseSgrExt)
	}

<<<<<<< HEAD
	if p.startupOptions&withReportFocus != 0 {
		p.renderer.execute(ansi.EnableReportFocus)
	}

	// Init the input reader and initial model.
	model := p.initialModel
	if p.input != nil {
		if err := p.initInputReader(); err != nil {
			return model, err
		}
	}

=======
>>>>>>> 3075646d
	// Start the renderer.
	p.renderer.start()

	// Initialize the program.
	if initCmd := model.Init(); initCmd != nil {
		ch := make(chan struct{})
		handlers.add(ch)

		go func() {
			defer close(ch)

			select {
			case cmds <- initCmd:
			case <-p.ctx.Done():
			}
		}()
	}

	// Render the initial view.
	p.renderer.write(model.View())

	// Handle resize events.
	handlers.add(p.handleResize())

	// Process commands.
	handlers.add(p.handleCommands(cmds))

	// Run event loop, handle updates and draw.
	model, err := p.eventLoop(model, cmds)
	killed := p.ctx.Err() != nil
	if killed {
		err = fmt.Errorf("%w: %s", ErrProgramKilled, p.ctx.Err())
	} else {
		// Ensure we rendered the final state of the model.
		p.renderer.write(model.View())
	}

	// Tear down.
	p.cancel()

	// Check if the cancel reader has been setup before waiting and closing.
	if p.inputReader != nil {
		// Wait for input loop to finish.
		if p.inputReader.Cancel() {
			p.waitForReadLoop()
		}
		_ = p.inputReader.Close()
	}

	// Wait for all handlers to finish.
	handlers.shutdown()

	// Restore terminal state.
	p.shutdown(killed)

	return model, err
}

// StartReturningModel initializes the program and runs its event loops,
// blocking until it gets terminated by either [Program.Quit], [Program.Kill],
// or its signal handler. Returns the final model.
//
// Deprecated: please use [Program.Run] instead.
func (p *Program) StartReturningModel() (Model, error) {
	return p.Run()
}

// Start initializes the program and runs its event loops, blocking until it
// gets terminated by either [Program.Quit], [Program.Kill], or its signal
// handler.
//
// Deprecated: please use [Program.Run] instead.
func (p *Program) Start() error {
	_, err := p.Run()
	return err
}

// Send sends a message to the main update function, effectively allowing
// messages to be injected from outside the program for interoperability
// purposes.
//
// If the program hasn't started yet this will be a blocking operation.
// If the program has already been terminated this will be a no-op, so it's safe
// to send messages after the program has exited.
func (p *Program) Send(msg Msg) {
	select {
	case <-p.ctx.Done():
	case p.msgs <- msg:
	}
}

// Quit is a convenience function for quitting Bubble Tea programs. Use it
// when you need to shut down a Bubble Tea program from the outside.
//
// If you wish to quit from within a Bubble Tea program use the Quit command.
//
// If the program is not running this will be a no-op, so it's safe to call
// if the program is unstarted or has already exited.
func (p *Program) Quit() {
	p.Send(Quit())
}

// Kill stops the program immediately and restores the former terminal state.
// The final render that you would normally see when quitting will be skipped.
// [program.Run] returns a [ErrProgramKilled] error.
func (p *Program) Kill() {
	p.cancel()
}

// Wait waits/blocks until the underlying Program finished shutting down.
func (p *Program) Wait() {
	<-p.finished
}

// shutdown performs operations to free up resources and restore the terminal
// to its original state.
func (p *Program) shutdown(kill bool) {
	if p.renderer != nil {
		if kill {
			p.renderer.kill()
		} else {
			p.renderer.stop()
		}
	}

	_ = p.restoreTerminalState()
	p.finished <- struct{}{}
}

// ReleaseTerminal restores the original terminal state and cancels the input
// reader. You can return control to the Program with RestoreTerminal.
func (p *Program) ReleaseTerminal() error {
	atomic.StoreUint32(&p.ignoreSignals, 1)
	if p.inputReader != nil {
		p.inputReader.Cancel()
	}

	p.waitForReadLoop()

	if p.renderer != nil {
		p.renderer.stop()
		p.altScreenWasActive = p.renderer.altScreen()
	}

	return p.restoreTerminalState()
}

// RestoreTerminal reinitializes the Program's input reader, restores the
// terminal to the former state when the program was running, and repaints.
// Use it to reinitialize a Program after running ReleaseTerminal.
func (p *Program) RestoreTerminal() error {
	atomic.StoreUint32(&p.ignoreSignals, 0)

	if err := p.initTerminal(); err != nil {
		return err
	}
	if err := p.initInputReader(); err != nil {
		return err
	}
	if p.altScreenWasActive {
		p.renderer.enterAltScreen()
	} else {
		// entering alt screen already causes a repaint.
		go p.Send(repaintMsg{})
	}
	if p.renderer != nil {
		p.renderer.start()
		p.renderer.hideCursor()
		p.renderer.execute(ansi.EnableBracketedPaste)
		p.bpActive = true
	}

	// If the output is a terminal, it may have been resized while another
	// process was at the foreground, in which case we may not have received
	// SIGWINCH. Detect any size change now and propagate the new size as
	// needed.
	go p.checkResize()

	return nil
}

// Println prints above the Program. This output is unmanaged by the program
// and will persist across renders by the Program.
//
// If the altscreen is active no output will be printed.
func (p *Program) Println(args ...interface{}) {
	p.msgs <- printLineMessage{
		messageBody: fmt.Sprint(args...),
	}
}

// Printf prints above the Program. It takes a format template followed by
// values similar to fmt.Printf. This output is unmanaged by the program and
// will persist across renders by the Program.
//
// Unlike fmt.Printf (but similar to log.Printf) the message will be print on
// its own line.
//
// If the altscreen is active no output will be printed.
func (p *Program) Printf(template string, args ...interface{}) {
	p.msgs <- printLineMessage{
		messageBody: fmt.Sprintf(template, args...),
	}
}<|MERGE_RESOLUTION|>--- conflicted
+++ resolved
@@ -558,21 +558,10 @@
 		p.renderer.execute(ansi.EnableMouseSgrExt)
 	}
 
-<<<<<<< HEAD
 	if p.startupOptions&withReportFocus != 0 {
 		p.renderer.execute(ansi.EnableReportFocus)
 	}
 
-	// Init the input reader and initial model.
-	model := p.initialModel
-	if p.input != nil {
-		if err := p.initInputReader(); err != nil {
-			return model, err
-		}
-	}
-
-=======
->>>>>>> 3075646d
 	// Start the renderer.
 	p.renderer.start()
 
