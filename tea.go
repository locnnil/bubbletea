--- conflicted
+++ resolved
@@ -715,15 +715,11 @@
 
 	// If no renderer is set use the standard one.
 	if p.renderer == nil {
-<<<<<<< HEAD
 		if p.exp.has(experimentalCellbuf) {
 			p.renderer = newCellRenderer()
 		} else {
-			p.renderer = newStandardRenderer()
-		}
-=======
-		p.renderer = newStandardRenderer(p.profile)
->>>>>>> 95aa2ca6
+			p.renderer = newStandardRenderer(p.profile)
+		}
 	}
 
 	// Set the renderer output.
