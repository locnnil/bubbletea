--- conflicted
+++ resolved
@@ -724,20 +724,13 @@
 			return p.initialModel, err
 		}
 
-		// Send the initial size to the program.
-<<<<<<< HEAD
-		go p.Send(WindowSizeMsg{
-			Width:  w,
-			Height: h,
-		})
-
-		p.renderer.update(WindowSizeMsg{Width: w, Height: h})
-=======
 		var resizeMsg WindowSizeMsg
 		resizeMsg.Width = w
 		resizeMsg.Height = h
+
+		// Send the initial size to the program.
 		go p.Send(resizeMsg)
->>>>>>> 2df9ed00
+		p.renderer.update(WindowSizeMsg{Width: w, Height: h})
 	}
 
 	// Init the input reader and initial model.
