--- conflicted
+++ resolved
@@ -258,13 +258,9 @@
 //
 // Deprecated: Use the SetWindowTitle command instead.
 func (p *Program) SetWindowTitle(title string) {
-<<<<<<< HEAD
-	p.renderer.setWindowTitle(title)
-=======
 	if p.renderer != nil {
 		p.renderer.setWindowTitle(title)
 	} else {
 		p.startupTitle = title
 	}
->>>>>>> 7899f0fd
 }