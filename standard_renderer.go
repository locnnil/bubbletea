package tea

import (
	"bytes"
	"fmt"
	"io"
	"strings"
	"sync"

	"github.com/charmbracelet/x/ansi"
)

const (
	// defaultFramerate specifies the maximum interval at which we should
	// update the view.
	defaultFPS = 60
	maxFPS     = 120
)

// standardRenderer is a framerate-based terminal renderer, updating the view
// at a given framerate to avoid overloading the terminal emulator.
//
// In cases where very high performance is needed the renderer can be told
// to exclude ranges of lines, allowing them to be written to directly.
type standardRenderer struct {
	mtx *sync.Mutex
	out io.Writer

	buf                bytes.Buffer
	queuedMessageLines []string
	lastRender         string
	linesRendered      int

	// cursor visibility state
	cursorHidden bool

	// essentially whether or not we're using the full size of the terminal
	altScreenActive bool

	// renderer dimensions; usually the size of the window
	width  int
	height int

	// lines explicitly set not to render
	ignoreLines map[int]struct{}
}

// NewStandardRenderer creates a new renderer. Normally you'll want to initialize it
// with os.Stdout as the first argument.
func NewStandardRenderer() Renderer {
	r := &standardRenderer{
		mtx:                &sync.Mutex{},
		queuedMessageLines: []string{},
	}
	return r
}

// SetOutput sets the output for the renderer.
func (r *standardRenderer) SetOutput(out io.Writer) {
	r.mtx.Lock()
	r.out = out
	r.mtx.Unlock()
}

// Close closes the renderer and flushes any remaining data.
func (r *standardRenderer) Close() (err error) {
	r.mtx.Lock()
	defer r.mtx.Unlock()

	r.execute(ansi.EraseEntireLine)
	// Move the cursor back to the beginning of the line
	r.execute("\r")

	return
}

// execute writes the given sequence to the output.
func (r *standardRenderer) execute(seq string) {
	_, _ = io.WriteString(r.out, seq)
}

// Flush renders the buffer.
func (r *standardRenderer) Flush() (err error) {
	r.mtx.Lock()
	defer r.mtx.Unlock()

	if r.buf.Len() == 0 || r.buf.String() == r.lastRender {
		// Nothing to do
		return nil
	}

	// Output buffer
	buf := &bytes.Buffer{}

	newLines := strings.Split(r.buf.String(), "\n")

	// If we know the output's height, we can use it to determine how many
	// lines we can render. We drop lines from the top of the render buffer if
	// necessary, as we can't navigate the cursor into the terminal's scrollback
	// buffer.
	if r.height > 0 && len(newLines) > r.height {
		newLines = newLines[len(newLines)-r.height:]
	}

	numLinesThisFlush := len(newLines)
	oldLines := strings.Split(r.lastRender, "\n")
	skipLines := make(map[int]struct{})
	flushQueuedMessages := len(r.queuedMessageLines) > 0 && !r.altScreenActive

	// Clear any lines we painted in the last render.
	if r.linesRendered > 0 {
		for i := r.linesRendered - 1; i > 0; i-- {
			// if we are clearing queued messages, we want to clear all lines, since
			// printing messages allows for native terminal word-wrap, we
			// don't have control over the queued lines
			if flushQueuedMessages {
				buf.WriteString(ansi.EraseEntireLine)
			} else if (len(newLines) <= len(oldLines)) && (len(newLines) > i && len(oldLines) > i) && (newLines[i] == oldLines[i]) {
				// If the number of lines we want to render hasn't increased and
				// new line is the same as the old line we can skip rendering for
				// this line as a performance optimization.
				skipLines[i] = struct{}{}
			} else if _, exists := r.ignoreLines[i]; !exists {
				buf.WriteString(ansi.EraseEntireLine)
			}

			buf.WriteString(ansi.CursorUp1)
		}

		if _, exists := r.ignoreLines[0]; !exists {
			// We need to return to the start of the line here to properly
			// erase it. Going back the entire width of the terminal will
			// usually be farther than we need to go, but terminal emulators
			// will stop the cursor at the start of the line as a rule.
			//
			// We use this sequence in particular because it's part of the ANSI
			// standard (whereas others are proprietary to, say, VT100/VT52).
			// If cursor previous line (ESC[ + <n> + F) were better supported
			// we could use that above to eliminate this step.
			buf.WriteString(ansi.CursorLeft(r.width))
			buf.WriteString(ansi.EraseEntireLine)
		}
	}

	// Merge the set of lines we're skipping as a rendering optimization with
	// the set of lines we've explicitly asked the renderer to ignore.
	for k, v := range r.ignoreLines {
		skipLines[k] = v
	}

	if flushQueuedMessages {
		// Dump the lines we've queued up for printing
		for _, line := range r.queuedMessageLines {
			_, _ = buf.WriteString(line)
			_, _ = buf.WriteString("\r\n")
		}
		// clear the queued message lines
		r.queuedMessageLines = []string{}
	}

	// Paint new lines
	for i := 0; i < len(newLines); i++ {
		if _, skip := skipLines[i]; skip {
			// Unless this is the last line, move the cursor down.
			if i < len(newLines)-1 {
				buf.WriteString(ansi.CursorDown1)
			}
		} else {
			if i == 0 && r.lastRender == "" {
				// On first render, reset the cursor to the start of the line
				// before writing anything.
				buf.WriteByte('\r')
			}

			line := newLines[i]

			// Truncate lines wider than the width of the window to avoid
			// wrapping, which will mess up rendering. If we don't have the
			// width of the window this will be ignored.
			//
			// Note that on Windows we only get the width of the window on
			// program initialization, so after a resize this won't perform
			// correctly (signal SIGWINCH is not supported on Windows).
			if r.width > 0 {
				line = ansi.Truncate(line, r.width, "")
			}

			_, _ = buf.WriteString(line)

			if i < len(newLines)-1 {
				_, _ = buf.WriteString("\r\n")
			}
		}
	}
	r.linesRendered = numLinesThisFlush

	// Make sure the cursor is at the start of the last line to keep rendering
	// behavior consistent.
	if r.altScreenActive {
		// This case fixes a bug in macOS terminal. In other terminals the
		// other case seems to do the job regardless of whether or not we're
		// using the full terminal window.
		buf.WriteString(ansi.MoveCursor(r.linesRendered, 0))
	} else {
		buf.WriteString(ansi.CursorLeft(r.width))
	}

	_, err = r.out.Write(buf.Bytes())
	r.lastRender = r.buf.String()
	r.buf.Reset()
	return
}

// Render renders the frame to the internal buffer. The buffer will be
// outputted via the ticker which calls flush().
func (r *standardRenderer) Render(s string) {
	r.mtx.Lock()
	defer r.mtx.Unlock()
	r.buf.Reset()

	// If an empty string was passed we should clear existing output and
	// rendering nothing. Rather than introduce additional state to manage
	// this, we render a single space as a simple (albeit less correct)
	// solution.
	if s == "" {
		s = " "
	}

	_, _ = r.buf.WriteString(s)
}

// Repaint forces a full repaint.
func (r *standardRenderer) Repaint() {
	r.lastRender = ""
}

func (r *standardRenderer) ClearScreen() {
	r.mtx.Lock()
	defer r.mtx.Unlock()

	r.execute(ansi.EraseEntireDisplay)
	r.execute(ansi.MoveCursorOrigin)

	r.Repaint()
}

// SetMode sets a terminal mode on/off.
func (r *standardRenderer) SetMode(mode int, on bool) {
	r.mtx.Lock()
	defer r.mtx.Unlock()

	switch mode {
	case altScreenMode:
		if on == r.altScreenActive {
			return
		}

		r.altScreenActive = on
		if on {
			r.execute(ansi.EnableAltScreenBuffer)

			// Ensure that the terminal is cleared, even when it doesn't support
			// alt screen (or alt screen support is disabled, like GNU screen by
			// default).
			//
			// Note: we can't use r.clearScreen() here because the mutex is already
			// locked.
			r.execute(ansi.EraseEntireDisplay)
			r.execute(ansi.MoveCursorOrigin)
		} else {
			r.execute(ansi.DisableAltScreenBuffer)
		}

		// cmd.exe and other terminals keep separate cursor states for the AltScreen
		// and the main buffer. We have to explicitly reset the cursor visibility
		// whenever we exit AltScreen.
		if r.cursorHidden {
			r.execute(ansi.HideCursor)
		} else {
			r.execute(ansi.ShowCursor)
		}

		r.Repaint()

	case hideCursor:
		if on == r.cursorHidden {
			return
		}

		r.cursorHidden = on
		if on {
			r.execute(ansi.HideCursor)
		} else {
			r.execute(ansi.ShowCursor)
		}
	}
}

// Mode returns whether the render has a mode enabled.
func (r *standardRenderer) Mode(mode int) bool {
	r.mtx.Lock()
	defer r.mtx.Unlock()

	switch mode {
	case altScreenMode:
		return r.altScreenActive
	case hideCursor:
		return r.cursorHidden
	}

	return false
}

// setIgnoredLines specifies lines not to be touched by the standard Bubble Tea
// renderer.
func (r *standardRenderer) setIgnoredLines(from int, to int) {
	// Lock if we're going to be clearing some lines since we don't want
	// anything jacking our cursor.
	if r.linesRendered > 0 {
		r.mtx.Lock()
		defer r.mtx.Unlock()
	}

	if r.ignoreLines == nil {
		r.ignoreLines = make(map[int]struct{})
	}
	for i := from; i < to; i++ {
		r.ignoreLines[i] = struct{}{}
	}

	// Erase ignored lines
	if r.linesRendered > 0 {
		buf := &bytes.Buffer{}

		for i := r.linesRendered - 1; i >= 0; i-- {
			if _, exists := r.ignoreLines[i]; exists {
				buf.WriteString(ansi.EraseEntireLine)
			}
			buf.WriteString(ansi.CursorUp1)
		}
		buf.WriteString(ansi.MoveCursor(r.linesRendered, 0)) // put cursor back
		_, _ = r.out.Write(buf.Bytes())
	}
}

// clearIgnoredLines returns control of any ignored lines to the standard
// Bubble Tea renderer. That is, any lines previously set to be ignored can be
// rendered to again.
func (r *standardRenderer) clearIgnoredLines() {
	r.ignoreLines = nil
}

// insertTop effectively scrolls up. It inserts lines at the top of a given
// area designated to be a scrollable region, pushing everything else down.
// This is roughly how ncurses does it.
//
// To call this function use command ScrollUp().
//
// For this to work renderer.ignoreLines must be set to ignore the scrollable
// region since we are bypassing the normal Bubble Tea renderer here.
//
// Because this method relies on the terminal dimensions, it's only valid for
// full-window applications (generally those that use the alternate screen
// buffer).
//
// This method bypasses the normal rendering buffer and is philosophically
// different than the normal way we approach rendering in Bubble Tea. It's for
// use in high-performance rendering, such as a pager that could potentially
// be rendering very complicated ansi. In cases where the content is simpler
// standard Bubble Tea rendering should suffice.
//
// Deprecated: This option is deprecated and will be removed in a future
// version of this package.
func (r *standardRenderer) insertTop(lines []string, topBoundary, bottomBoundary int) {
	r.mtx.Lock()
	defer r.mtx.Unlock()

	buf := &bytes.Buffer{}

	buf.WriteString(ansi.SetScrollingRegion(topBoundary, bottomBoundary))
	buf.WriteString(ansi.MoveCursor(topBoundary, 0))
	buf.WriteString(ansi.InsertLine(len(lines)))
	_, _ = buf.WriteString(strings.Join(lines, "\r\n"))
	buf.WriteString(ansi.SetScrollingRegion(0, r.height))

	// Move cursor back to where the main rendering routine expects it to be
	buf.WriteString(ansi.MoveCursor(r.linesRendered, 0))

	_, _ = r.out.Write(buf.Bytes())
}

// insertBottom effectively scrolls down. It inserts lines at the bottom of
// a given area designated to be a scrollable region, pushing everything else
// up. This is roughly how ncurses does it.
//
// To call this function use the command ScrollDown().
//
// See note in insertTop() for caveats, how this function only makes sense for
// full-window applications, and how it differs from the normal way we do
// rendering in Bubble Tea.
//
// Deprecated: This option is deprecated and will be removed in a future
// version of this package.
func (r *standardRenderer) insertBottom(lines []string, topBoundary, bottomBoundary int) {
	r.mtx.Lock()
	defer r.mtx.Unlock()

	buf := &bytes.Buffer{}

	buf.WriteString(ansi.SetScrollingRegion(topBoundary, bottomBoundary))
	buf.WriteString(ansi.MoveCursor(bottomBoundary, 0))
	_, _ = buf.WriteString("\r\n" + strings.Join(lines, "\r\n"))
	buf.WriteString(ansi.SetScrollingRegion(0, r.height))

	// Move cursor back to where the main rendering routine expects it to be
	buf.WriteString(ansi.MoveCursor(r.linesRendered, 0))

	_, _ = r.out.Write(buf.Bytes())
}

// handleMessages handles internal messages for the renderer.
func (r *standardRenderer) handleMessages(msg Msg) {
	switch msg := msg.(type) {
	case repaintMsg:
		// Force a repaint by clearing the render cache as we slide into a
		// render.
		r.mtx.Lock()
		r.Repaint()
		r.mtx.Unlock()

	case clearScrollAreaMsg:
		r.clearIgnoredLines()

		// Force a repaint on the area where the scrollable stuff was in this
		// update cycle
		r.mtx.Lock()
		r.Repaint()
		r.mtx.Unlock()

	case syncScrollAreaMsg:
		// Re-render scrolling area
		r.clearIgnoredLines()
		r.setIgnoredLines(msg.topBoundary, msg.bottomBoundary)
		r.insertTop(msg.lines, msg.topBoundary, msg.bottomBoundary)

		// Force non-scrolling stuff to repaint in this update cycle
		r.mtx.Lock()
		r.Repaint()
		r.mtx.Unlock()

	case scrollUpMsg:
		r.insertTop(msg.lines, msg.topBoundary, msg.bottomBoundary)

	case scrollDownMsg:
		r.insertBottom(msg.lines, msg.topBoundary, msg.bottomBoundary)
	}
}

// Resize sets the size of the terminal.
func (r *standardRenderer) Resize(w int, h int) {
	r.mtx.Lock()
	r.width = w
	r.height = h
	r.Repaint()
	r.mtx.Unlock()
}

// InsertAbove inserts lines above the current frame. This only works in
// inline mode.
func (r *standardRenderer) InsertAbove(s string) error {
	if r.altScreenActive {
		return nil
	}

	lines := strings.Split(s, "\n")
	r.mtx.Lock()
	r.queuedMessageLines = append(r.queuedMessageLines, lines...)
	r.Repaint()
	r.mtx.Unlock()

	return nil
}

// HIGH-PERFORMANCE RENDERING STUFF

type syncScrollAreaMsg struct {
	lines          []string
	topBoundary    int
	bottomBoundary int
}

// SyncScrollArea performs a paint of the entire region designated to be the
// scrollable area. This is required to initialize the scrollable region and
// should also be called on resize (WindowSizeMsg).
//
// For high-performance, scroll-based rendering only.
//
<<<<<<< HEAD
// Deprecated: This option is deprecated and will be removed in a future
// version of this package.
=======
// Deprecated: This option will be removed in a future version of this package.
>>>>>>> 2dd30e5e
func SyncScrollArea(lines []string, topBoundary int, bottomBoundary int) Cmd {
	return func() Msg {
		return syncScrollAreaMsg{
			lines:          lines,
			topBoundary:    topBoundary,
			bottomBoundary: bottomBoundary,
		}
	}
}

type clearScrollAreaMsg struct{}

// ClearScrollArea deallocates the scrollable region and returns the control of
// those lines to the main rendering routine.
//
// For high-performance, scroll-based rendering only.
//
<<<<<<< HEAD
// Deprecated: This option is deprecated and will be removed in a future
// version of this package.
=======
// Deprecated: This option will be removed in a future version of this package.
>>>>>>> 2dd30e5e
func ClearScrollArea() Msg {
	return clearScrollAreaMsg{}
}

type scrollUpMsg struct {
	lines          []string
	topBoundary    int
	bottomBoundary int
}

// ScrollUp adds lines to the top of the scrollable region, pushing existing
// lines below down. Lines that are pushed out the scrollable region disappear
// from view.
//
// For high-performance, scroll-based rendering only.
//
<<<<<<< HEAD
// Deprecated: This option is deprecated and will be removed in a future
// version of this package.
=======
// Deprecated: This option will be removed in a future version of this package.
>>>>>>> 2dd30e5e
func ScrollUp(newLines []string, topBoundary, bottomBoundary int) Cmd {
	return func() Msg {
		return scrollUpMsg{
			lines:          newLines,
			topBoundary:    topBoundary,
			bottomBoundary: bottomBoundary,
		}
	}
}

type scrollDownMsg struct {
	lines          []string
	topBoundary    int
	bottomBoundary int
}

// ScrollDown adds lines to the bottom of the scrollable region, pushing
// existing lines above up. Lines that are pushed out of the scrollable region
// disappear from view.
//
// For high-performance, scroll-based rendering only.
//
<<<<<<< HEAD
// Deprecated: This option is deprecated and will be removed in a future
// version of this package.
=======
// Deprecated: This option will be removed in a future version of this package.
>>>>>>> 2dd30e5e
func ScrollDown(newLines []string, topBoundary, bottomBoundary int) Cmd {
	return func() Msg {
		return scrollDownMsg{
			lines:          newLines,
			topBoundary:    topBoundary,
			bottomBoundary: bottomBoundary,
		}
	}
}

type printLineMessage struct {
	messageBody string
}

// Println prints above the Program. This output is unmanaged by the program and
// will persist across renders by the Program.
//
// Unlike fmt.Println (but similar to log.Println) the message will be print on
// its own line.
//
// If the altscreen is active no output will be printed.
func Println(args ...interface{}) Cmd {
	return func() Msg {
		return printLineMessage{
			messageBody: fmt.Sprint(args...),
		}
	}
}

// Printf prints above the Program. It takes a format template followed by
// values similar to fmt.Printf. This output is unmanaged by the program and
// will persist across renders by the Program.
//
// Unlike fmt.Printf (but similar to log.Printf) the message will be print on
// its own line.
//
// If the altscreen is active no output will be printed.
func Printf(template string, args ...interface{}) Cmd {
	return func() Msg {
		return printLineMessage{
			messageBody: fmt.Sprintf(template, args...),
		}
	}
}<|MERGE_RESOLUTION|>--- conflicted
+++ resolved
@@ -495,12 +495,7 @@
 //
 // For high-performance, scroll-based rendering only.
 //
-<<<<<<< HEAD
-// Deprecated: This option is deprecated and will be removed in a future
-// version of this package.
-=======
 // Deprecated: This option will be removed in a future version of this package.
->>>>>>> 2dd30e5e
 func SyncScrollArea(lines []string, topBoundary int, bottomBoundary int) Cmd {
 	return func() Msg {
 		return syncScrollAreaMsg{
@@ -518,12 +513,7 @@
 //
 // For high-performance, scroll-based rendering only.
 //
-<<<<<<< HEAD
-// Deprecated: This option is deprecated and will be removed in a future
-// version of this package.
-=======
 // Deprecated: This option will be removed in a future version of this package.
->>>>>>> 2dd30e5e
 func ClearScrollArea() Msg {
 	return clearScrollAreaMsg{}
 }
@@ -540,12 +530,7 @@
 //
 // For high-performance, scroll-based rendering only.
 //
-<<<<<<< HEAD
-// Deprecated: This option is deprecated and will be removed in a future
-// version of this package.
-=======
 // Deprecated: This option will be removed in a future version of this package.
->>>>>>> 2dd30e5e
 func ScrollUp(newLines []string, topBoundary, bottomBoundary int) Cmd {
 	return func() Msg {
 		return scrollUpMsg{
@@ -568,12 +553,7 @@
 //
 // For high-performance, scroll-based rendering only.
 //
-<<<<<<< HEAD
-// Deprecated: This option is deprecated and will be removed in a future
-// version of this package.
-=======
 // Deprecated: This option will be removed in a future version of this package.
->>>>>>> 2dd30e5e
 func ScrollDown(newLines []string, topBoundary, bottomBoundary int) Cmd {
 	return func() Msg {
 		return scrollDownMsg{
